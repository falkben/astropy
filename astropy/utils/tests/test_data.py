--- conflicted
+++ resolved
@@ -2108,8 +2108,7 @@
 @pytest.mark.skipif("TRAVIS", reason="Flaky on Travis CI")
 @pytest.mark.remote_data
 def test_ftp_tls_auto(temp_cache):
-<<<<<<< HEAD
-    url = "ftp://anonymous:mail%40astropy.org@gdc.cddis.eosdis.nasa.gov/pub/products/iers/finals2000A.all"
+    url = "ftp://anonymous:mail%40astropy.org@gdc.cddis.eosdis.nasa.gov/pub/products/iers/finals2000A.all"  # noqa
     download_file(url)
 
 
@@ -2144,8 +2143,4 @@
     with pytest.raises(urllib.error.URLError) as excinfo:
         download_file(faulty_url)
     errmsg = excinfo.exconly()
-    assert "Name or service not known" in errmsg or 'getaddrinfo failed' in errmsg or 'Temporary failure in name resolution' in errmsg
-=======
-    url = "ftp://anonymous:mail%40astropy.org@gdc.cddis.eosdis.nasa.gov/pub/products/iers/finals2000A.all"  # noqa
-    download_file(url)
->>>>>>> 81bd0d8a
+    assert "Name or service not known" in errmsg or 'getaddrinfo failed' in errmsg or 'Temporary failure in name resolution' in errmsg